{
  "name": "@microsoft/gscan",
  "version": "0.0.3",
  "bin": {
    "gscan": "./lib/bin/gscan.js"
  },
  "main": "./lib/index.js",
  "description": "Provides reporting on G-Suite assets",
  "scripts": {
<<<<<<< HEAD
    "start": "tsc -p . && node ./lib/bin/gscan.js",
    "prepublish": "tsc -p ."
=======
    "test": "nyc mocha",
    "build": "tsc -p .",
    "start": "npm run build && node ./lib/bin/gscan.js",
    "prepublish": "npm run build"
>>>>>>> 35d0b907
  },
  "author": "Patrick Rodgers, Microsoft",
  "license": "MIT",
  "dependencies": {
    "@pnp/common-commonjs": "^2.0.2",
    "@pnp/logging-commonjs": "^2.0.2",
    "googleapis": "^39.2.0",
    "https-proxy-agent": "^2.2.4",
    "interpret": "^1.2.0",
    "liftoff": "^3.1.0",
    "node-fetch": "^2.6.0",
    "readline": "^1.3.0",
    "tslib": "^1.10.0",
    "xml2js": "^0.4.19"
  },
  "devDependencies": {
    "@types/interpret": "^1.1.1",
    "@types/liftoff": "^2.5.0",
    "@types/node": "^12.0.4",
    "@types/node-fetch": "^2.3.4",
    "@types/xml2js": "^0.4.4",
    "@types/yargs": "^13.0.0",
    "mocha": "^6.1.4",
    "ts-node": "^8.2.0",
    "tsconfig-paths": "^3.8.0",
    "typescript": "^3.5.3"
  },
  "engineStrict": true,
  "engines": {
    "node": ">=10.0.0"
  },
  "bugs": {
    "url": "https://github.com/microsoft/fasttrack/issues"
  },
  "homepage": "https://github.com/microsoft/FastTrack/blob/master/tools/gsuite-scanner/readme.md",
  "repository": {
    "type": "git",
    "url": "git:github.com/microsoft/fasttrack/tools/google-site-scanner"
  }
}<|MERGE_RESOLUTION|>--- conflicted
+++ resolved
@@ -7,15 +7,9 @@
   "main": "./lib/index.js",
   "description": "Provides reporting on G-Suite assets",
   "scripts": {
-<<<<<<< HEAD
-    "start": "tsc -p . && node ./lib/bin/gscan.js",
-    "prepublish": "tsc -p ."
-=======
-    "test": "nyc mocha",
     "build": "tsc -p .",
     "start": "npm run build && node ./lib/bin/gscan.js",
     "prepublish": "npm run build"
->>>>>>> 35d0b907
   },
   "author": "Patrick Rodgers, Microsoft",
   "license": "MIT",
